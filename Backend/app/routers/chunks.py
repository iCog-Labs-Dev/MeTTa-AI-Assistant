--- conflicted
+++ resolved
@@ -1,23 +1,13 @@
-<<<<<<< HEAD
 import os
-
 from typing import Optional, Dict, Any, List
 from pydantic import BaseModel
-
-=======
-from typing import Optional, Dict, Any, List
-from pydantic import BaseModel
->>>>>>> ea980813
 from pymongo.database import Database
 from fastapi import APIRouter, HTTPException, status, Depends, Query
 from ..core.repo_ingestion.ingest import ingest_pipeline
 from app.db.db import update_chunk, delete_chunk, get_chunk_by_id, get_chunks
-<<<<<<< HEAD
 from app.dependencies import get_mongo_db, get_embedding_model_dep, get_qdrant_client_dep
 from app.embedding.pipeline import embedding_pipeline
-=======
-from app.dependencies import get_mongo_db
->>>>>>> ea980813
+
 
 router = APIRouter(
     prefix="/api/chunks",
