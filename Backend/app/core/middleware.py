from fastapi import Request, HTTPException
from fastapi.responses import JSONResponse
from starlette.middleware.base import BaseHTTPMiddleware
from jose import JWTError, jwt
from jose.exceptions import ExpiredSignatureError
import os
<<<<<<< HEAD
from app.core.logging import logger
=======
from loguru import logger
from redis.asyncio import Redis
>>>>>>> 9d509cf3

ALGORITHM = "HS256"
class AuthMiddleware(BaseHTTPMiddleware):
    def __init__(self, app):
        self.secret_key = os.getenv("JWT_SECRET")
        if not self.secret_key:
            logger.error(
                "JWT_SECRET environment variable is not set. Please configure it in your .env file."
            )
            raise RuntimeError(
                "JWT_SECRET environment variable is not set. Please configure it in your .env file."
            )
        super().__init__(app)

    async def dispatch(self, request: Request, call_next):
        # Allow unauthenticated access to auth endpoints, health checks, and preflight
        PUBLIC_PATHS = [
            "/api/auth/",
            "/health",
            "/openapi.json",
            "/docs",
            "/redoc",
        ]

        if request.method == "OPTIONS" or any(
            request.url.path.startswith(path) for path in PUBLIC_PATHS
        ):
            return await call_next(request)

        token = request.headers.get("Authorization")
        if not token or not token.startswith("Bearer "):
            return JSONResponse(
                status_code=401, content={"detail": "No token provided"}
            )
        try:
            payload = jwt.decode(token[7:], self.secret_key, algorithms=[ALGORITHM])
            user_id = payload.get("sub")
            role = payload.get("role")
            if not user_id:
                return JSONResponse(
                    status_code=401, content={"detail": "Token missing 'sub' claim"}
                )
            request.state.user = {"id": user_id, "role": role}
        except ExpiredSignatureError:
            return JSONResponse(status_code=401, content={"detail": "Token expired"})
        except JWTError:
            return JSONResponse(status_code=401, content={"detail": "Invalid token"})
        except Exception:
            logger.exception("Unexpected error while processing auth token")
            return JSONResponse(
                status_code=500, content={"detail": "Internal authentication error"}
            )

        return await call_next(request)
    
class UserWindowRateLimiter(BaseHTTPMiddleware):
    def __init__(
        self,
        app,
        redis_url,
        max_requests: int,
        window_seconds: int,
    ):
        super().__init__(app)
        self.redis = Redis.from_url(redis_url, decode_responses=True)
        self.max_requests = max_requests
        self.window_seconds = window_seconds
        self.atomic_incr_script = """
            local key = KEYS[1]
            local window_seconds = tonumber(ARGV[1])
            
            local current_count = redis.call('INCR', key)
            
            if current_count == 1 then
                redis.call('EXPIRE', key, window_seconds)
            end
            
            return current_count
        """
    def _is_using_user_api_key(self, request: Request) -> bool:
        
        gemini_cookie = request.cookies.get("gemini")
        openai_cookie = request.cookies.get("openai")
        
        return bool(gemini_cookie or openai_cookie)

    async def dispatch(self, request: Request, call_next):
        if not request.url.path.startswith("/api/chat"):
            return await call_next(request)
        
        user = getattr(request.state, "user", None)
        if not user:
            return JSONResponse(status_code=401, content={"detail": "Unauthorized"})

        user_id = user["id"]
        user_role = user.get("role")

        if self._is_using_user_api_key(request):
            
            logger.debug(f"Rate limiting skipped for user {user_id} - using own API key")
            
            return await call_next(request)

        if user_role != "user":
            logger.debug(f"Rate limiting skipped for user {user_id} - not a regular user")
            return await call_next(request)
        
        logger.debug(f"Rate limiting applied for user {user_id} - using system API key")

        redis_key = f"ratelimit:fixed{self.window_seconds}s:{user_id}"

        req_count = await self.redis.eval(
            self.atomic_incr_script,
            1,
            redis_key,
            self.window_seconds
        )

        if req_count > self.max_requests:
            ttl_remaining = await self.redis.ttl(redis_key)
            logger.warning(f"Rate limit exceeded for user {user_id}. Try again in {ttl_remaining} seconds.")
            raise HTTPException(
                status_code=429,
                detail=f"Rate limit exceeded. Try again in {ttl_remaining} seconds.",
            )
            
        response = await call_next(request)
        
        response.headers["X-RateLimit-Limit"] = str(self.max_requests)
        response.headers["X-RateLimit-Remaining"] = str(self.max_requests - req_count)
        response.headers["X-RateLimit-Reset"] = str(await self.redis.ttl(redis_key))
        
        return response<|MERGE_RESOLUTION|>--- conflicted
+++ resolved
@@ -4,12 +4,8 @@
 from jose import JWTError, jwt
 from jose.exceptions import ExpiredSignatureError
 import os
-<<<<<<< HEAD
-from app.core.logging import logger
-=======
 from loguru import logger
 from redis.asyncio import Redis
->>>>>>> 9d509cf3
 
 ALGORITHM = "HS256"
 class AuthMiddleware(BaseHTTPMiddleware):
