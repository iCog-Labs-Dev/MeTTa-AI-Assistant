from pydantic import BaseModel
from typing import Optional, Literal
from datetime import datetime

class ChatMessageSchema(BaseModel):
    messageId: Optional[str] = None
    sessionId: str
    role: Literal["user", "assistant"]
    content: str
<<<<<<< HEAD
    createdAt: Optional[int] = None
    responseId: Optional[str] = None
=======
    createdAt: datetime
>>>>>>> 5c4f37ce
<|MERGE_RESOLUTION|>--- conflicted
+++ resolved
@@ -7,9 +7,5 @@
     sessionId: str
     role: Literal["user", "assistant"]
     content: str
-<<<<<<< HEAD
-    createdAt: Optional[int] = None
     responseId: Optional[str] = None
-=======
-    createdAt: datetime
->>>>>>> 5c4f37ce
+    createdAt: datetime