﻿from fastapi import FastAPI, Request, Response
import time
import os
from loguru import logger
from contextlib import asynccontextmanager
from typing import AsyncIterator, Dict
from app.core.middleware import AuthMiddleware, UserWindowRateLimiter
from pymongo import AsyncMongoClient
from pymongo.errors import PyMongoError
from dotenv import load_dotenv
from sentence_transformers import SentenceTransformer
from app.rag.embedding.metadata_index import (
    setup_metadata_indexes,
    create_collection_if_not_exists,
)
from qdrant_client import AsyncQdrantClient
from app.db.users import seed_admin
from app.core.utils.llm_utils import LLMClientFactory
<<<<<<< HEAD
from app.core.utils.helpers import get_required_env
from app.routers import chunks, auth, protected, chunk_annotation, chat, key_management, chat_sessions, feedback
=======
from app.routers import (
    chunks,
    auth,
    protected,
    chunk_annotation,
    chat,
    key_management,
    chat_sessions,
)
>>>>>>> 6afd72f4
from app.repositories.chunk_repository import ChunkRepository
from app.services.key_management_service import KMS
from fastapi.middleware.cors import CORSMiddleware

load_dotenv()


@asynccontextmanager
async def lifespan(app: FastAPI) -> AsyncIterator[None]:
    logger.info("Application has started")
<<<<<<< HEAD
    mongo_uri = get_required_env("MONGO_URI")
    mongo_db_name = get_required_env("MONGO_DB")
=======
    mongo_uri = os.getenv("MONGO_URI")
    mongo_db_name = os.getenv("MONGO_DB")
    if not mongo_uri:
        logger.error(
            "MONGO_URI is not set. Please set the MONGO_URI environment variable."
        )
        raise RuntimeError("MONGO_URI environment variable is required")

    if not mongo_db_name:
        logger.error(
            "MONGO_DB is not set. Please set the MONGO_DB environment variable."
        )
        raise RuntimeError("MONGO_DB environment variable is required")
>>>>>>> 6afd72f4

    app.state.mongo_client = AsyncMongoClient(mongo_uri)
    app.state.mongo_db = app.state.mongo_client[mongo_db_name]

    # Validate connection by issuing a ping. If ping fails, close the client and stop startup.
    try:
        await app.state.mongo_db.command({"ping": 1})
        logger.info("Successfully connected to MongoDB")
        await seed_admin(app.state.mongo_db)
    except PyMongoError as e:
        logger.exception("Failed to connect to MongoDB: {}", e)
        try:
            await app.state.mongo_client.close()
        except Exception:
            logger.exception("Error while closing MongoDB client after failed connect")
        raise RuntimeError("Unable to connect to MongoDB") from e

    try:
        repo = ChunkRepository(app.state.mongo_db)
        await repo._ensure_indexes()
        logger.info("Chunk indexes ensured")
    except Exception as e:
        logger.exception(f"Failed to ensure chunk indexes: {e}")

    # === Qdrant Setup ===
<<<<<<< HEAD
    qdrant_host = get_required_env("QDRANT_HOST")
    qdrant_port = int(get_required_env("QDRANT_PORT", 6333))
    qdrant_api_key = os.getenv("QDRANT_API_KEY")
    collection_name = get_required_env("COLLECTION_NAME")
=======
    qdrant_host = os.getenv("QDRANT_HOST")
    qdrant_port = int(os.getenv("QDRANT_PORT", 6333))
    collection_name = os.getenv("COLLECTION_NAME")

    if not qdrant_host or not collection_name:
        raise RuntimeError("QDRANT_HOST and COLLECTION_NAME must be set in .env")
>>>>>>> 6afd72f4

    if isinstance(qdrant_host, str) and qdrant_host.startswith(("http://", "https://")):
        app.state.qdrant_client = AsyncQdrantClient(url=qdrant_host, api_key=qdrant_api_key)
    else:
        app.state.qdrant_client = AsyncQdrantClient(host=qdrant_host, port=qdrant_port)

    
    try:
        await create_collection_if_not_exists(app.state.qdrant_client, collection_name)
        logger.info("Qdrant collection setup completed")
    except Exception as e:
        logger.error(f"Failed to create Qdrant collection: {e}")
        raise
    # Setup metadata indexes (optional, non-blocking)
    try:
        await setup_metadata_indexes(app.state.qdrant_client, collection_name)
        logger.info("Metadata indexes setup completed")
    except Exception as e:
        logger.warning(f"Metadata index setup skipped or failed: {e}")

    # === Embedding Model Setup ===
    app.state.embedding_model = SentenceTransformer("all-MiniLM-L6-v2")
    logger.info("Embedding model loaded and ready")

    # === LLM Provider Setup ===
    app.state.default_llm_provider = LLMClientFactory.create_default_client()
    logger.info(
        f"Default LLM provider: {app.state.default_llm_provider.get_model_name()}"
    )

    # ===== Key management service setup =====
<<<<<<< HEAD
    KEK = get_required_env("KEY_ENCRYPTION_KEY")
    
=======
    KEK = os.getenv("KEY_ENCRYPTION_KEY")
    if not KEK:
        raise ValueError("KEY_ENCRYPTION_KEY environment variable is required")

>>>>>>> 6afd72f4
    try:
        app.state.kms = KMS(KEK)
    except ValueError as e:
        logger.error(f"Invalid KMS_KEK: {e}")
        raise

    logger.info("Key Management Service initialized")
    yield

    # === Shutdown cleanup ===
    try:
        await app.state.mongo_client.close()
        logger.info("MongoDB client closed")
    except Exception:
        logger.exception("Error closing MongoDB client during shutdown")

    try:
        await app.state.qdrant_client.close()
        logger.info("Qdrant client closed")
    except Exception:
        logger.exception("Error closing Qdrant client during shutdown")

    logger.info("Application shutdown complete.")


app = FastAPI(lifespan=lifespan)
app.add_middleware(
    UserWindowRateLimiter,
    redis_url=os.getenv("REDIS_URL"),
    max_requests=int(os.getenv("MAX_REQUESTS")),
    window_seconds=int(os.getenv("WINDOW_SECONDS")),
)
app.add_middleware(AuthMiddleware)

frontend_url = os.getenv("FRONTEND_URL")
origins = [
    "http://localhost:5173",
]

if frontend_url:
    origins.append(frontend_url)

app.add_middleware(
    CORSMiddleware,
    allow_origins=origins,
    allow_credentials=True,
    allow_methods=["*"],
    allow_headers=["*"],
)
app.include_router(chunks.router)
app.include_router(auth.router)
app.include_router(protected.router)
app.include_router(chat.router)
app.include_router(chunk_annotation.router)
app.include_router(feedback.router)
app.include_router(key_management.router)
app.include_router(chat_sessions.router)


@app.middleware("http")
async def log_requests(request: Request, call_next) -> Response:
    start_time = time.time()
    response = await call_next(request)
    duration_ms = int((time.time() - start_time) * 1000)
    logger.info(
        f"{request.method} {request.url.path} -> {response.status_code} ({duration_ms} ms)"
    )
    return response


@app.get("/health")
def health_check() -> Dict[str, str]:
    return {"status": "ok"}<|MERGE_RESOLUTION|>--- conflicted
+++ resolved
@@ -16,10 +16,7 @@
 from qdrant_client import AsyncQdrantClient
 from app.db.users import seed_admin
 from app.core.utils.llm_utils import LLMClientFactory
-<<<<<<< HEAD
 from app.core.utils.helpers import get_required_env
-from app.routers import chunks, auth, protected, chunk_annotation, chat, key_management, chat_sessions, feedback
-=======
 from app.routers import (
     chunks,
     auth,
@@ -28,8 +25,8 @@
     chat,
     key_management,
     chat_sessions,
+    feedback
 )
->>>>>>> 6afd72f4
 from app.repositories.chunk_repository import ChunkRepository
 from app.services.key_management_service import KMS
 from fastapi.middleware.cors import CORSMiddleware
@@ -40,24 +37,8 @@
 @asynccontextmanager
 async def lifespan(app: FastAPI) -> AsyncIterator[None]:
     logger.info("Application has started")
-<<<<<<< HEAD
     mongo_uri = get_required_env("MONGO_URI")
     mongo_db_name = get_required_env("MONGO_DB")
-=======
-    mongo_uri = os.getenv("MONGO_URI")
-    mongo_db_name = os.getenv("MONGO_DB")
-    if not mongo_uri:
-        logger.error(
-            "MONGO_URI is not set. Please set the MONGO_URI environment variable."
-        )
-        raise RuntimeError("MONGO_URI environment variable is required")
-
-    if not mongo_db_name:
-        logger.error(
-            "MONGO_DB is not set. Please set the MONGO_DB environment variable."
-        )
-        raise RuntimeError("MONGO_DB environment variable is required")
->>>>>>> 6afd72f4
 
     app.state.mongo_client = AsyncMongoClient(mongo_uri)
     app.state.mongo_db = app.state.mongo_client[mongo_db_name]
@@ -83,19 +64,10 @@
         logger.exception(f"Failed to ensure chunk indexes: {e}")
 
     # === Qdrant Setup ===
-<<<<<<< HEAD
     qdrant_host = get_required_env("QDRANT_HOST")
     qdrant_port = int(get_required_env("QDRANT_PORT", 6333))
     qdrant_api_key = os.getenv("QDRANT_API_KEY")
     collection_name = get_required_env("COLLECTION_NAME")
-=======
-    qdrant_host = os.getenv("QDRANT_HOST")
-    qdrant_port = int(os.getenv("QDRANT_PORT", 6333))
-    collection_name = os.getenv("COLLECTION_NAME")
-
-    if not qdrant_host or not collection_name:
-        raise RuntimeError("QDRANT_HOST and COLLECTION_NAME must be set in .env")
->>>>>>> 6afd72f4
 
     if isinstance(qdrant_host, str) and qdrant_host.startswith(("http://", "https://")):
         app.state.qdrant_client = AsyncQdrantClient(url=qdrant_host, api_key=qdrant_api_key)
@@ -127,15 +99,8 @@
     )
 
     # ===== Key management service setup =====
-<<<<<<< HEAD
     KEK = get_required_env("KEY_ENCRYPTION_KEY")
     
-=======
-    KEK = os.getenv("KEY_ENCRYPTION_KEY")
-    if not KEK:
-        raise ValueError("KEY_ENCRYPTION_KEY environment variable is required")
-
->>>>>>> 6afd72f4
     try:
         app.state.kms = KMS(KEK)
     except ValueError as e:
