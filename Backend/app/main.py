--- conflicted
+++ resolved
@@ -17,7 +17,6 @@
 from qdrant_client.http.models import VectorParams, Distance
 from app.db.users import seed_admin
 from app.core.utils.llm_utils import LLMClientFactory
-<<<<<<< HEAD
 from app.routers import (
     chunks,
     auth,
@@ -27,9 +26,6 @@
     key_management,
     chat_sessions,
 )
-=======
-from app.routers import chunks, auth, protected, chunk_annotation, chat, key_management, chat_sessions, feedback
->>>>>>> 0be231c5
 from app.repositories.chunk_repository import ChunkRepository
 from app.services.key_management_service import KMS
 from fastapi.middleware.cors import CORSMiddleware
@@ -89,11 +85,8 @@
         app.state.qdrant_client = AsyncQdrantClient(url=qdrant_host)
     else:
         app.state.qdrant_client = AsyncQdrantClient(host=qdrant_host, port=qdrant_port)
-<<<<<<< HEAD
 
-=======
     
->>>>>>> 0be231c5
     try:
         await create_collection_if_not_exists(app.state.qdrant_client, collection_name)
         logger.info("Qdrant collection setup completed")
