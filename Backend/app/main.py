--- conflicted
+++ resolved
@@ -32,11 +32,8 @@
 from fastapi.middleware.cors import CORSMiddleware
 
 load_dotenv()
-<<<<<<< HEAD
-=======
 
 
->>>>>>> 9d509cf3
 @asynccontextmanager
 async def lifespan(app: FastAPI) -> AsyncIterator[None]:
     logger.info("Application has started")
@@ -111,12 +108,8 @@
         logger.error(f"Invalid KMS_KEK: {e}")
         raise
 
-<<<<<<< HEAD
-    yield  # -----> Application runs here
-=======
     logger.info("Key Management Service initialized")
     yield
->>>>>>> 9d509cf3
 
     # === Shutdown cleanup ===
     try:
